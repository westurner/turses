--- conflicted
+++ resolved
@@ -96,11 +96,8 @@
         """
         raise NotImplementedError
 
-<<<<<<< HEAD
-=======
     # friendship
 
->>>>>>> e76e661f
     def create_friendship(self, screen_name): 
         raise NotImplementedError
 
@@ -194,15 +191,9 @@
         return self._api.get_direct_messages()
 
     def get_thread(self, status):
-<<<<<<< HEAD
-        return self._api.get_own_timeline()
-
-    def search(self, text):
-=======
         return self._api.get_thread(status)
 
     def get_search(self, text):
->>>>>>> e76e661f
         return self._api.get_search(text)
 
     @wrap_exceptions
