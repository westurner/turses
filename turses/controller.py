###############################################################################
#                               coding=utf-8                                  #
#            Copyright (c) 2012 turses contributors. See AUTHORS.             #
#         Licensed under the GPL License. See LICENSE for full details.       #
###############################################################################


from gettext import gettext as _
from threading import Thread
from functools import partial

import urwid

from .decorators import wrap_exceptions
from .constant import palette
from .api import AsyncApi
from .models import Timeline, TimelineList
from .models import get_authors_username, get_mentioned_for_reply, get_hashtags
from .models import is_valid_status_text, is_valid_search_text, is_valid_username


class KeyHandler(object):
    """
    Maps actions from configuration to calls to controllers' functions.
    """

    def __init__(self, 
                 configuration, 
                 controller):
        self.configuration = configuration
        self.controller = controller
        self.editor = False

    def is_bound(self, key, name):
        """
        Return True if `key` corresponds to the action specified by `name`.
        """
        return key == self.configuration.keys[name]

    def set_editor(self, editor):
        """Set an editor and forward all the input to it."""
        self.editor = editor

    def unset_editor(self):
        """Stop forwarding input to the editor."""
        self.editor = False

    def handle(self, input, raw):
        """
        Handle the keyboard input.
        """

        if isinstance(input, tuple):
            ## TODO: handle mouse input
            return

        key = ''.join(input)

        # Editor mode goes first
        if self.editor:
            size = 20,
            self.editor.keypress(size, key)
            return

        # Global commands
        self._turses_key_handler(key)

        # Timeline commands
        self._timeline_key_handler(key)

        if self.controller.is_in_info_mode():
            return

        # Motion commands
        self._motion_key_handler(key)
        
        # Help mode commands
        #  only accepts motion commands, timeline commands and <Esc>
        if self.controller.is_in_help_mode() and key == 'esc':
            self.controller.timeline_mode()
            self.controller.clear_status()
            return

        # Timeline mode commands

        # Buffer commands
        self._buffer_key_handler(key)

        # Twitter commands
        self._twitter_key_handler(key)

    def _turses_key_handler(self, key):
        # quit
        if self.is_bound(key, 'quit'):
            raise urwid.ExitMainLoop()
        # redraw screen
        elif self.is_bound(key, 'redraw'): 
            self.controller.redraw_screen()
        # help
        elif self.is_bound(key, 'help'):
            self.controller.help_mode()

    def _motion_key_handler(self, key):
        ## up
        if self.is_bound(key, 'up') or key == 'up':
            self.controller.scroll_up()
        # down
        elif self.is_bound(key, 'down') or key == 'down':
            self.controller.scroll_down()
        # scroll to top
        elif self.is_bound(key, 'scroll_to_top'):
            self.controller.scroll_top()
        # scroll to bottom
        elif self.is_bound(key, 'scroll_to_bottom'):
            self.controller.scroll_bottom()

    def _buffer_key_handler(self, key):
        # Right
        if self.is_bound(key, 'right') or key == 'right':
            self.controller.next_timeline()
        # Left
        elif self.is_bound(key, 'left') or key == 'left': 
            self.controller.previous_timeline()
        # Shift active buffer left
        elif self.is_bound(key, 'shift_buffer_left'):
            self.controller.shift_buffer_left()
        # Shift active buffer right
        elif self.is_bound(key, 'shift_buffer_right'):
            self.controller.shift_buffer_right()
        # Shift active buffer beggining
        elif self.is_bound(key, 'shift_buffer_beggining'):
            self.controller.shift_buffer_beggining()
        # Shift active buffer end
        elif self.is_bound(key, 'shift_buffer_end'):
            self.controller.shift_buffer_end()
        # Activate first buffer
        elif self.is_bound(key, 'activate_first_buffer'):
            self.controller.activate_first_buffer()
        # Activate last buffer
        elif self.is_bound(key, 'activate_last_buffer'):
            self.controller.activate_last_buffer()
        # Delete buffer
        elif self.is_bound(key, 'delete_buffer'):
            self.controller.delete_buffer()
        # Clear buffer
        elif self.is_bound(key, 'clear'):
            self.controller.clear_body()

    def _timeline_key_handler(self, key):
        # Show home Timeline
        if self.is_bound(key, 'home'):
            self.controller.append_home_timeline()
        # Own tweets
        elif self.is_bound(key, 'own_tweets'):
            self.controller.append_own_tweets_timeline()
        # Favorites timeline
        elif self.is_bound(key, 'favorites'):
            self.controller.append_favorites_timeline()
        # Mention timeline
        elif self.is_bound(key, 'mentions'):
            self.controller.append_mentions_timeline()
        # Direct Message timeline
        elif self.is_bound(key, 'DMs'):
            self.controller.append_direct_messages_timeline()
        # Search
        elif self.is_bound(key, 'search'):
            self.controller.search()
        # Search User
        elif self.is_bound(key, 'search_user'):
            self.controller.search_user()
        # Search Myself
        elif self.is_bound(key, 'search_myself'):
            self.controller.info_message('Still to implement!')
        # Follow hashtags
        elif self.is_bound(key, 'hashtags'):
            self.controller.search_hashtags()

    def _twitter_key_handler(self, key):
        # Update timeline
        if self.is_bound(key, 'update'):
            self.controller.update_active_timeline()
        # Tweet
        elif self.is_bound(key, 'tweet'): 
            self.controller.tweet()
        # Reply
        elif self.is_bound(key, 'reply'): 
            self.controller.reply()
        # Retweet
        elif self.is_bound(key, 'retweet'): 
            self.controller.retweet()
        # Retweet and Edit
        elif self.is_bound(key, 'retweet_and_edit'): 
            self.controller.manual_retweet()
        # Delete (own) tweet
        elif self.is_bound(key, 'delete_tweet'): 
            self.controller.delete_tweet()
        # Follow Selected
        elif self.is_bound(key, 'follow_selected'): 
            self.controller.follow_selected()
        # Unfollow Selected
        elif self.is_bound(key, 'unfollow_selected'): 
            self.controller.unfollow_selected()
        # Send Direct Message
        elif self.is_bound(key, 'sendDM'): 
            self.controller.direct_message()
        # Create favorite
        elif self.is_bound(key, 'fav'): 
            self.controller.favorite()
        # Destroy favorite
        elif self.is_bound(key, 'delete_fav'): 
            self.controller.unfavorite()
        # Tweet with hashtags
        elif self.is_bound(key, 'tweet_hashtag'): 
            self.controller.tweet_with_hashtags()
        # Search Current User
        elif self.is_bound(key, 'search_current_user'): 
            self.controller.info_message('Still to implement!')
        # Thread
        elif self.is_bound(key, 'thread'): 
            self.controller.info_message('Still to implement!')
        # User info
        elif self.is_bound(key, 'user_info'): 
            self.controller.info_message('Still to implement!')

    def _external_controller_handler(self, key):
        # Open URL
        if key == self.configuration.keys['openurl']:
            self.controller.info_message('Still to implement!')
        # Open image
        elif key == self.configuration.keys['open_image']:
            self.controller.info_message('Still to implement!')


class Turses(object):
    """Controller of the program."""

    INFO_MODE = 0
    TIMELINE_MODE = 1
    HELP_MODE = 2
    EDITOR_MODE = 3

    # -- Initialization -------------------------------------------------------

    def __init__(self, configuration, ui):
        self.configuration = configuration
        self.ui = ui
        self.mode = self.INFO_MODE
        # init API
        self.info_message(_('Initializing API'))
        consumer_key = self.configuration.token[self.configuration.service]['consumer_key'] 
        consumer_secret = self.configuration.token[self.configuration.service]['consumer_secret']
        oauth_token = self.configuration.oauth_token 
        oauth_token_secret = self.configuration.oauth_token_secret
        self.api = AsyncApi(consumer_key=consumer_key,
                            consumer_secret=consumer_secret,
                            access_token_key=oauth_token,
                            access_token_secret=oauth_token_secret,)
        self.api.init_api(on_error=self.api_init_error,
                          on_success=self.init_timelines,)
        # start main loop
        try:
            self.main_loop()
        except:
            self.main_loop()
        else:
            # TODO clear screen
            exit(0)

    def main_loop(self):
        if not hasattr(self, 'loop'):
            self.key_handler = KeyHandler(self.configuration, self)
            self.loop = urwid.MainLoop(self.ui,
                                       palette, 
                                       input_filter=self.key_handler.handle,)
        self.loop.run()

    def init_timelines(self):
        timelines_thread = Thread(target=self._init_timelines)
        timelines_thread.start()
    
    def _init_timelines(self):
        # API has to be authenticated
        while (not self.api.is_authenticated):
            pass
        self.user = self.api.verify_credentials()
        self.info_message(_('Initializing timelines'))
        self.timelines = TimelineList()
        # TODO make default timeline list configurable
        self.append_default_timelines()

    # -- Callbacks ------------------------------------------------------------

    def api_init_error(self):
        # TODO retry
        self.error_message(_('Couldn\'t initialize API'))

    # -- Modes ----------------------------------------------------------------

    def timeline_mode(self):
        """
        Activates the Timeline mode if there are Timelines.
        
        If not, shows program info.
        """
        if self.is_in_timeline_mode():
            return
        elif self.timelines.has_timelines():
            self.mode = self.TIMELINE_MODE
            self.draw_timelines()
        else:
            self.mode = self.INFO_MODE
            self.ui.show_info()
        self.clear_status()
        self.redraw_screen()

    def is_in_timeline_mode(self):
        return self.mode == self.TIMELINE_MODE

    def info_mode(self):
        self.mode = self.INFO_MODE
        self.ui.show_info()
        self.redraw_screen()

    def is_in_info_mode(self):
        return self.mode == self.INFO_MODE

    def help_mode(self):
        """Activate help mode."""
        if self.is_in_help_mode():
            return
        self.mode = self.HELP_MODE
        self.ui.show_help(self.configuration)
        self.redraw_screen()

    def is_in_help_mode(self):
        return self.mode == self.HELP_MODE

    def editor_mode(self):
        """Activate editor mode."""
        self.mode = self.EDITOR_MODE
        self.key_handler.set_editor(self.ui.editor)

    def is_in_editor_mode(self):
        return self.mode == self.EDITOR_MODE


    # -- Timelines ------------------------------------------------------------

    @wrap_exceptions
    def append_timeline(self, 
                        name, 
                        update_function, 
                        update_args=None):
        """
        Given a name, function to update a timeline and optionally
        arguments to the update function, it creates the timeline and
        appends it to `timelines` asynchronously.
        """
        args = name, update_function, update_args
        thread = Thread(target=self._append_timeline,
                        args=args)
        thread.run()

    def _append_timeline(self,
                         name, 
                         update_function, 
                         update_args):
        timeline = Timeline(name=name,
                            update_function=update_function,
                            update_function_args=update_args) 
        timeline.update()
        self.timelines.append_timeline(timeline)
        self.draw_timelines()

    def append_default_timelines(self):
        thread = Thread(target=self._append_default_timelines)
        thread.run()

    def _append_default_timelines(self):
        self.append_home_timeline()
        self.timeline_mode()
        self.append_mentions_timeline()
        self.append_favorites_timeline()
        self.append_direct_messages_timeline()
        self.append_own_tweets_timeline()
        self.info_message(_('Timelines loaded'))

    def append_home_timeline(self):
<<<<<<< HEAD
        self._append_timeline(name='Tweets',     
                              update_function=self.api.get_home_timeline,)

=======
        timeline_fetched = partial(self.info_message, 
                                    _('Home timeline fetched'))
        timeline_not_fetched = partial(self.error_message, 
                                        _('Failed to fetch home timeline'))

        self.append_timeline(name=_('tweets'),     
                             update_function=self.api.get_home_timeline,
                             on_error=timeline_not_fetched,
                             on_success=timeline_fetched,)
                              
>>>>>>> 8a565087
    def append_own_tweets_timeline(self):
        timeline_fetched = partial(self.info_message, 
                                    _('Your tweets fetched'))
        timeline_not_fetched = partial(self.error_message, 
                                        _('Failed to fetch your tweets'))

        user = self.api.verify_credentials()
        self.append_timeline(name='@%s' % user.screen_name,     
                             update_function=self.api.get_own_timeline,
                             on_error=timeline_not_fetched,
                             on_success=timeline_fetched,)

    def append_mentions_timeline(self):
        timeline_fetched = partial(self.info_message, 
                                    _('Mentions fetched'))
        timeline_not_fetched = partial(self.error_message, 
                                        _('Failed to fetch mentions'))

        self.append_timeline(name=_('mentions'),     
                             update_function=self.api.get_mentions,
                             on_error=timeline_not_fetched,
                             on_success=timeline_fetched,)

    def append_favorites_timeline(self):
        timeline_fetched = partial(self.info_message, 
                                    _('Favorites fetched'))
        timeline_not_fetched = partial(self.error_message, 
                                        _('Failed to fetch favorites'))

        self.append_timeline(name=_('favorites'),     
                             update_function=self.api.get_favorites,
                             on_error=timeline_not_fetched,
                             on_success=timeline_fetched,)

    def append_direct_messages_timeline(self):
        timeline_fetched = partial(self.info_message, 
                                    _('Messages fetched'))
        timeline_not_fetched = partial(self.error_message, 
                                        _('Failed to fetch messages'))

        self.append_timeline(name=_('messages'),
                             update_function=self.api.get_direct_messages,
                             on_error=timeline_not_fetched,
                             on_success=timeline_fetched,)

    def update_all_timelines(self):
        for timeline in self.timelines:
            timeline.update()
            self.info_message(_('%s updated' % timeline.name))

    # -- Timeline mode --------------------------------------------------------

    def draw_timelines(self):
        self.update_header()
        self.draw_timeline_buffer()

    def update_header(self):
        # update tabs with buffer names and unread count
        timeline_names = self.timelines.get_timeline_names()
        unread_tweets = self.timelines.get_unread_counts()

        name_and_unread = zip(timeline_names, map(str, unread_tweets))

        tabs = ["%s [%s]" % (name, unread) for name, unread in name_and_unread]
        self.ui.set_tab_names(tabs)

        # highlight the active
        active_index = self.timelines.active_index
        self.ui.activate_tab(active_index)

    def draw_timeline_buffer(self):
        # draw active timeline
        active_timeline = self.timelines.get_active_timeline()
        self.ui.draw_timeline(active_timeline)
        self.ui.focus_status(active_timeline.active_index)

    # TODO decorator `timeline_mode` for checking `has_timelines` and drawing

    def previous_timeline(self):
        if self.timelines.has_timelines():
            self.timelines.activate_previous()
            self.draw_timelines()

    def next_timeline(self):
        if self.timelines.has_timelines():
            self.timelines.activate_next()
            self.draw_timelines()

    def shift_buffer_left(self):
        if self.timelines.has_timelines():
            self.timelines.shift_active_previous()
            self.draw_timelines()

    def shift_buffer_right(self):
        if self.timelines.has_timelines():
            self.timelines.shift_active_next()
            self.draw_timelines()

    def shift_buffer_beggining(self):
        if self.timelines.has_timelines():
            self.timelines.shift_active_beggining()
            self.draw_timelines()

    def shift_buffer_end(self):
        if self.timelines.has_timelines():
            self.timelines.shift_active_end()
            self.draw_timelines()

    def activate_first_buffer(self):
        if self.timelines.has_timelines():
            self.timelines.activate_first()
            self.draw_timelines()

    def activate_last_buffer(self):
        if self.timelines.has_timelines():
            self.timelines.activate_last()
            self.draw_timelines()

    def delete_buffer(self):
        self.timelines.delete_active_timeline()
        if self.timelines.has_timelines():
            self.draw_timelines()
        else:
            self.info_mode()

    # -- Motion --------------------------------------------------------------- 

    def scroll_up(self):
        self.ui.focus_previous()
        if self.is_in_timeline_mode():
            active_timeline = self.timelines.get_active_timeline()
            active_timeline.activate_previous()
            self.draw_timelines()

    def scroll_down(self):
        self.ui.focus_next()
        if self.is_in_timeline_mode():
            active_timeline = self.timelines.get_active_timeline()
            active_timeline.activate_next()
            self.draw_timelines()

    def scroll_top(self):
        self.ui.focus_first()
        if self.is_in_timeline_mode():
            active_timeline = self.timelines.get_active_timeline()
            active_timeline.activate_first()
            self.draw_timelines()

    def scroll_bottom(self):
        self.ui.focus_last()
        if self.is_in_timeline_mode():
            active_timeline = self.timelines.get_active_timeline()
            active_timeline.activate_last()
            self.draw_timelines()

    # -- Footer ---------------------------------------------------------------
        
    def error_message(self, message):
        self.ui.status_error_message(message)
        self.redraw_screen()

    def info_message(self, message):
        self.ui.status_info_message(message)
        self.redraw_screen()

    def clear_body(self):
        """Clear body."""
        self.ui.body.clear()

    def clear_status(self):
        """Clear the status bar."""
        self.ui.clear_status()
        self.redraw_screen()

    # -- UI -------------------------------------------------------------------

    def redraw_screen(self):
        if hasattr(self, "loop"):
            try:
                self.loop.draw_screen()
            except AssertionError:
                pass

    # -- Twitter -------------------------------------------------------------- 

    def search(self, text=None):
        self.ui.show_text_editor(prompt='Search', 
                                 done_signal_handler=self.search_handler)
        self.editor_mode()

    def search_user(self):
        self.ui.show_text_editor(prompt=_('Search user (no need to prepend it with "@")'),
                                 content='',
                                 done_signal_handler=self.search_user_handler)
        self.editor_mode()

    def search_hashtags(self):
        status = self.timelines.get_focused_status()
        hashtags = ' '.join(get_hashtags(status))
        self.search_handler(text=hashtags)

    def tweet(self):
        self.ui.show_tweet_editor(prompt=_('Tweet'), 
                                  content='',
                                  done_signal_handler=self.tweet_handler)
        self.editor_mode()

    def reply(self):
<<<<<<< HEAD
        status = self.timelines.get_active_status()
        author = '@%s' % get_authors_username(status)
        mentioned = get_mentioned_usernames(status)
        mentioned.insert(0, author)
=======
        status = self.timelines.get_focused_status()

        author = get_authors_username(status)
        mentioned = get_mentioned_for_reply(status)
>>>>>>> 8a565087
        try:
            mentioned.remove('@%s' % self.user.screen_name)
        except ValueError:
            pass

        self.ui.show_tweet_editor(prompt=_('Reply to %s' % author),
                                  content=' '.join(mentioned),
                                  done_signal_handler=self.tweet_handler)
        self.editor_mode()

    def direct_message(self):
        status = self.timelines.get_active_status()
        recipient = get_authors_username(status)
        self.ui.show_dm_editor(prompt=_('DM to %s' % recipient), 
                               content='',
                               recipient=recipient,
                               done_signal_handler=self.direct_message_handler)
        self.editor_mode()

    def tweet_with_hashtags(self):
        status = self.timelines.get_focused_status()
        hashtags = ' '.join(get_hashtags(status))
        if hashtags:
            # TODO cursor in the begginig
            self.ui.show_tweet_editor(prompt=_('%s' % hashtags),
                                      content=hashtags,
                                      done_signal_handler=self.tweet_handler)
        self.editor_mode()

<<<<<<< HEAD
    # -- Event handling -------------------------------------------------------

    def key_handler(self, input):
        """
        Handles the keyboard input that is not handled by the widgets.
        """
        if not isinstance(input, str):
            # TODO: handle mouse input
            return

        ch = ''.join(input)

        # Global commands
        turses_action = self._turses_key_handler(ch)
        # while in welcome buffer we can only view help, quit or redraw screen
        if turses_action:
            return

        # Timeline commands
        timeline_action = self._timeline_key_handler(ch)
        if timeline_action or self.ui.is_in_info_mode():
            return
        
        # Motion commands
        motion_action = self._motion_key_handler(ch)
        if motion_action:
            return

        # Help mode commands
        if self.ui.is_in_help_mode():
            # help only accepts motion commands and <Esc>
            if ch == 'esc':
                self.timeline_mode()
                self.clear_status()

        # Timeline mode commands
        if self.ui.is_in_timeline_mode():
            # Buffer commands
            buffer_action = self._buffer_key_handler(ch)
            if buffer_action:
                return

            # Twitter commands
            twitter_action = self._twitter_key_handler(ch)
            if twitter_action:
                return
            else:
                return input

    def _turses_key_handler(self, input):
        # Quit
        if input == self.configuration.keys['quit']:
            raise urwid.ExitMainLoop()
        # Redraw screen
        elif input == self.configuration.keys['redraw']:
            self.redraw_screen()
        # Help
        elif input == self.configuration.keys['help']:
            if self.ui.is_in_help_mode():
                pass
            else:
                self.help_mode()

    def _motion_key_handler(self, input):
        # Up
        if input == self.configuration.keys['up']:
            self.ui.focus_previous()
            if self.ui.is_in_timeline_mode():
                active_timeline = self.timelines.get_active_timeline()
                active_timeline.activate_previous()
                self.draw_timelines()
        # Down
        elif input == self.configuration.keys['down']:
            self.ui.focus_next()
            if self.ui.is_in_timeline_mode():
                active_timeline = self.timelines.get_active_timeline()
                active_timeline.activate_next()
                self.draw_timelines()
        # Scroll to Top
        elif input == self.configuration.keys['scroll_to_top']:
            self.ui.focus_first()
            if self.ui.is_in_timeline_mode():
                active_timeline = self.timelines.get_active_timeline()
                active_timeline.activate_first()
                self.draw_timelines()
        # Scroll to Bottom
        elif input == self.configuration.keys['scroll_to_bottom']:
            self.ui.focus_last()
            if self.ui.is_in_timeline_mode():
                active_timeline = self.timelines.get_active_timeline()
                active_timeline.activate_last()
                self.draw_timelines()

    def _buffer_key_handler(self, input):
        # Right
        if input == self.configuration.keys['right'] or input == 'right':
            self.next_timeline()
        # Left
        elif input == self.configuration.keys['left'] or input == 'left':
            self.previous_timeline()
        # Shift active buffer left
        elif input == self.configuration.keys['shift_buffer_left']:
            self.shift_buffer_left()
        # Shift active buffer right
        elif input == self.configuration.keys['shift_buffer_right']:
            self.shift_buffer_right()
        # Shift active buffer beggining
        elif input == self.configuration.keys['shift_buffer_beggining']:
            self.shift_buffer_beggining()
        # Shift active buffer end
        elif input == self.configuration.keys['shift_buffer_end']:
            self.shift_buffer_end()
        # Activate first buffer
        elif input == self.configuration.keys['activate_first_buffer']:
            self.activate_first_buffer()
        # Activate last buffer
        elif input == self.configuration.keys['activate_last_buffer']:
            self.activate_last_buffer()
        # Delete buffer
        elif input == self.configuration.keys['delete_buffer']:
            self.delete_buffer()
        # Clear buffer
        elif input == self.configuration.keys['clear']:
            self.ui.body.clear()

    def _timeline_key_handler(self, input):
        # Show home Timeline
        if input == self.configuration.keys['home']:
            home_thread = Thread(target=self.append_home_timeline)
            home_thread.start()
        # Own tweets
        elif input == self.configuration.keys['own_tweets']:
            own_tweets_thread = Thread(target=self.append_own_tweets_timeline)
            own_tweets_thread.start()
        # Favorites timeline
        elif input == self.configuration.keys['favorites']:
            favorites_thread = Thread(target=self.append_favorites_timeline)
            favorites_thread.start()
        # Mention timeline
        elif input == self.configuration.keys['mentions']:
            mentions_thread = Thread(target=self.append_mentions_timeline)
            mentions_thread.start()
        # Direct Message timeline
        elif input == self.configuration.keys['DMs']:
            direct_messages_thread = Thread(target=self.append_direct_messages_timeline)
            direct_messages_thread.start()
        # Search
        elif input == self.configuration.keys['search']:
            self.search()
        # Ssearch User
        elif input == self.configuration.keys['search_user']:
            #self.info_message('Still to implement!')
            self.search_user()
        # Search Myself
        elif input == self.configuration.keys['search_myself']:
            self.info_message('Still to implement!')
        # Follow hashtags
        elif input == self.configuration.keys['hashtags']:
            status = self.timelines.get_active_status()
            hashtags = ' '.join(get_hashtags(status))
            self.search_handler(text=hashtags)

    def _twitter_key_handler(self, input):
        # Update timeline
        if input == self.configuration.keys['update']:
            self.update_active_timeline()
        # Tweet
        elif input == self.configuration.keys['tweet']:
            self.tweet()
        # Reply
        elif input == self.configuration.keys['reply']:
            self.reply()
        # Retweet
        elif input == self.configuration.keys['retweet']:
            self.retweet()
        # Retweet and Edit
        elif input == self.configuration.keys['retweet_and_edit']:
            self.manual_retweet()
        # Delete (own) tweet
        elif input == self.configuration.keys['delete_tweet']:
            self.delete_tweet()
        # Follow Selected
        elif input == self.configuration.keys['follow_selected']:
            self.follow_selected()
        # Unfollow Selected
        elif input == self.configuration.keys['unfollow_selected']:
            self.unfollow_selected()
        # Send Direct Message
        elif input == self.configuration.keys['sendDM']:
            self.direct_message()
        # Create favorite
        elif input == self.configuration.keys['fav']:
            self.favorite()
        # Destroy favorite
        elif input == self.configuration.keys['delete_fav']:
            self.unfavorite()
        # Tweet with hashtags
        elif input == self.configuration.keys['tweet_hashtag']:
            status = self.timelines.get_active_status()
            hashtags = ' '.join(get_hashtags(status))
            if hashtags:
                # TODO cursor in the begginig
                self.ui.show_tweet_editor(prompt=_('%s' % hashtags),
                                          content=hashtags,
                                          done_signal_handler=self.tweet_handler)
        # Search Current User
        elif input == self.configuration.keys['search_current_user']:
            self.info_message('Still to implement!')
        # Thread
        elif input == self.configuration.keys['thread']:
            self.info_message('Still to implement!')
        # User info
        elif input == self.configuration.keys['user_info']:
            self.info_message('Still to implement!')

    def _external_program_handler(self, input):
        # Open URL
        if input == self.configuration.keys['openurl']:
            self.info_message('Still to implement!')
        # Open image
        elif input == self.configuration.keys['open_image']:
            self.info_message('Still to implement!')
=======
>>>>>>> 8a565087

    # -- Twitter --------------------------------------------------------------

    def update_active_timeline(self):
        update_thread = Thread(target=self._update_active_timeline)
        update_thread.start()

    def _update_active_timeline(self):
        """Updates the timeline and renders the active timeline."""
        if self.timelines.has_timelines():
            active_timeline = self.timelines.get_active_timeline()
            active_timeline.update()
            if self.is_in_timeline_mode():
                self.draw_timelines()
            self.info_message('%s updated' % active_timeline.name)

    # Editor event handlers

    def tweet_handler(self, text):
        """Handle the post as a tweet of the given `text`."""
        self.key_handler.unset_editor()
        self.ui.remove_editor(self.tweet_handler)
        self.ui.set_focus('body')

        self.info_message(_('Sending tweet'))

        if not is_valid_status_text(text):
            # <Esc> was pressed
            self.info_message(_('Tweet canceled'))
            return

        tweet_sent = partial(self.info_message, _('Tweet sent'))
        tweet_not_sent = partial(self.error_message, _('Tweet not sent'))

        # API call
        self.api.update(text=text, 
                        on_success=tweet_sent,
                        on_error=tweet_not_sent,)

    def direct_message_handler(self, username, text):
        """Handle the post as a DM of the given `text` to `username`."""
        self.key_handler.unset_editor()
        self.ui.remove_editor(self.direct_message_handler)
        self.ui.set_focus('body')

        self.info_message(_('Sending DM'))

        if not is_valid_status_text(text):
            # <Esc> was pressed
            self.info_message(_('DM canceled'))
            return

        dm_info = _('Direct Message to @%s sent' % username) 
        dm_sent = partial(self.info_message, dm_info)
        dm_error =_('Failed to send message to @%s' % username) 
        dm_not_sent = partial(self.error_message, dm_error) 

        self.api.direct_message(screen_name=username, 
                                text=text,
                                on_success=dm_sent,
                                on_error=dm_not_sent,)

    def search_handler(self, text):
        """
        Handles creating a timeline tracking the search term given in 
        `text`.
        """
        if self.is_in_editor_mode():
            self.key_handler.unset_editor()
            self.ui.remove_editor(self.search_handler)
            self.ui.set_focus('body')

        text = text.strip()
        if text is None:
            self.info_message(_('Search cancelled'))
            return
        elif not is_valid_search_text(text):
            self.error_message(_('Invalid search'))
            return
        else:
            self.info_message(_('Creating search timeline for "%s"' % text))

        timeline_created =  partial(self.info_message,
                                    _('Search timeline for "%s" created' % text))

        self.append_timeline(name='Search: %s' % text,
                            update_function=self.api.search, 
                            update_args=text,
                            on_success=timeline_created)

    def search_user_handler(self, username):
        """
        Handles creating a timeline tracking the searched user's tweets.
        """
        self.key_handler.unset_editor()
        self.ui.remove_editor(self.search_user_handler)
        self.ui.set_focus('body')

        # TODO make sure that the user EXISTS and THEN fetch its tweets
        if not is_valid_username(username):
            self.info_message(_('Invalid username'))
            return
        else:
            self.info_message(_('Fetching latest tweets from @%s' % username))

        timeline_created = partial(self.info_message,
                                  _('@%s\'s timeline created' % username))
        timeline_not_created = partial(self.error_message,
                                       _('Unable to create @%s\'s timeline' % username))

        self.append_timeline(name='@%s' % username,
                             update_function=self.api.get_user_timeline, 
                             update_function_args=username,
                             on_success=timeline_created,
                             on_error=timeline_not_created)

    # -- API ------------------------------------------------------------------

    def retweet(self):
        status = self.timelines.get_active_status()
        retweet_posted = partial(self.info_message, 
                                 _('Retweet posted'))
        retweet_post_failed = partial(self.error_message, 
                                      _('Failed to post retweet'))
        self.api.retweet(on_error=retweet_post_failed,
                         on_success=retweet_posted,
                         status=status,)

    def manual_retweet(self):
        status = self.timelines.get_active_status()
        rt_text = 'RT ' + status.text
        if is_valid_status_text(' ' + rt_text):
            self.tweet(content=rt_text)
        else:
            self.error_message(_('Tweet too long for manual retweet'))

    def delete_tweet(self):
        status = self.timelines.get_active_status()
        status_deleted = partial(self.info_message, 
                                 _('Tweet deleted'))
        status_not_deleted = partial(self.error_message, 
                                     _('Failed to delete tweet'))
        self.api.destroy(status=status, 
                         on_error=status_not_deleted,
                         on_success=status_deleted)

    def follow_selected(self):
        status = self.timelines.get_active_status()
        username = get_authors_username(status)
        if username == self.user.screen_name:
            self.error_message(_('You can\'t follow yourself'))
            return
        follow_done = partial(self.info_message, 
                              _('You are now following @%s' % username))
        follow_error = partial(self.error_message, 
                               _('We can not ensure that you are following @%s' % username))
        self.api.create_friendship(screen_name=username, 
                                   on_error=follow_error,
                                   on_success=follow_done)

    def unfollow_selected(self):
        status = self.timelines.get_active_status()
        username = get_authors_username(status)
        if username == self.user.screen_name:
            self.error_message(_('That doesn\'t make any sense'))
            return
        unfollow_done = partial(self.info_message, 
                                _('You are no longer following %s' % username))
        unfollow_error = partial(self.error_message, 
                               _('We can not ensure that you are not following %s' % username))
        self.api.destroy_friendship(screen_name=username, 
                                    on_error=unfollow_error,
                                    on_success=unfollow_done)

    def favorite(self):
        status = self.timelines.get_active_status()
        favorite_error = partial(self.error_message,
                                 _('Failed to mark tweet as favorite'))
        favorite_done = partial(self.info_message,
                                _('Tweet marked as favorite'))
        self.api.create_favorite(on_error=favorite_error,
                                 on_success=favorite_done,
                                 status=status,)

    def unfavorite(self):
        status = self.timelines.get_active_status()
        unfavorite_error = partial(self.error_message,
                                   _('Failed to remove tweet from favorites'))
        unfavorite_done = partial(self.info_message,
                                  _('Tweet removed from favorites'))
        self.api.destroy_favorite(on_error=unfavorite_error,
                                  on_success=unfavorite_done,
                                  status=status,)<|MERGE_RESOLUTION|>--- conflicted
+++ resolved
@@ -386,11 +386,6 @@
         self.info_message(_('Timelines loaded'))
 
     def append_home_timeline(self):
-<<<<<<< HEAD
-        self._append_timeline(name='Tweets',     
-                              update_function=self.api.get_home_timeline,)
-
-=======
         timeline_fetched = partial(self.info_message, 
                                     _('Home timeline fetched'))
         timeline_not_fetched = partial(self.error_message, 
@@ -401,7 +396,6 @@
                              on_error=timeline_not_fetched,
                              on_success=timeline_fetched,)
                               
->>>>>>> 8a565087
     def append_own_tweets_timeline(self):
         timeline_fetched = partial(self.info_message, 
                                     _('Your tweets fetched'))
@@ -610,17 +604,10 @@
         self.editor_mode()
 
     def reply(self):
-<<<<<<< HEAD
-        status = self.timelines.get_active_status()
-        author = '@%s' % get_authors_username(status)
-        mentioned = get_mentioned_usernames(status)
-        mentioned.insert(0, author)
-=======
         status = self.timelines.get_focused_status()
 
         author = get_authors_username(status)
         mentioned = get_mentioned_for_reply(status)
->>>>>>> 8a565087
         try:
             mentioned.remove('@%s' % self.user.screen_name)
         except ValueError:
@@ -650,232 +637,6 @@
                                       done_signal_handler=self.tweet_handler)
         self.editor_mode()
 
-<<<<<<< HEAD
-    # -- Event handling -------------------------------------------------------
-
-    def key_handler(self, input):
-        """
-        Handles the keyboard input that is not handled by the widgets.
-        """
-        if not isinstance(input, str):
-            # TODO: handle mouse input
-            return
-
-        ch = ''.join(input)
-
-        # Global commands
-        turses_action = self._turses_key_handler(ch)
-        # while in welcome buffer we can only view help, quit or redraw screen
-        if turses_action:
-            return
-
-        # Timeline commands
-        timeline_action = self._timeline_key_handler(ch)
-        if timeline_action or self.ui.is_in_info_mode():
-            return
-        
-        # Motion commands
-        motion_action = self._motion_key_handler(ch)
-        if motion_action:
-            return
-
-        # Help mode commands
-        if self.ui.is_in_help_mode():
-            # help only accepts motion commands and <Esc>
-            if ch == 'esc':
-                self.timeline_mode()
-                self.clear_status()
-
-        # Timeline mode commands
-        if self.ui.is_in_timeline_mode():
-            # Buffer commands
-            buffer_action = self._buffer_key_handler(ch)
-            if buffer_action:
-                return
-
-            # Twitter commands
-            twitter_action = self._twitter_key_handler(ch)
-            if twitter_action:
-                return
-            else:
-                return input
-
-    def _turses_key_handler(self, input):
-        # Quit
-        if input == self.configuration.keys['quit']:
-            raise urwid.ExitMainLoop()
-        # Redraw screen
-        elif input == self.configuration.keys['redraw']:
-            self.redraw_screen()
-        # Help
-        elif input == self.configuration.keys['help']:
-            if self.ui.is_in_help_mode():
-                pass
-            else:
-                self.help_mode()
-
-    def _motion_key_handler(self, input):
-        # Up
-        if input == self.configuration.keys['up']:
-            self.ui.focus_previous()
-            if self.ui.is_in_timeline_mode():
-                active_timeline = self.timelines.get_active_timeline()
-                active_timeline.activate_previous()
-                self.draw_timelines()
-        # Down
-        elif input == self.configuration.keys['down']:
-            self.ui.focus_next()
-            if self.ui.is_in_timeline_mode():
-                active_timeline = self.timelines.get_active_timeline()
-                active_timeline.activate_next()
-                self.draw_timelines()
-        # Scroll to Top
-        elif input == self.configuration.keys['scroll_to_top']:
-            self.ui.focus_first()
-            if self.ui.is_in_timeline_mode():
-                active_timeline = self.timelines.get_active_timeline()
-                active_timeline.activate_first()
-                self.draw_timelines()
-        # Scroll to Bottom
-        elif input == self.configuration.keys['scroll_to_bottom']:
-            self.ui.focus_last()
-            if self.ui.is_in_timeline_mode():
-                active_timeline = self.timelines.get_active_timeline()
-                active_timeline.activate_last()
-                self.draw_timelines()
-
-    def _buffer_key_handler(self, input):
-        # Right
-        if input == self.configuration.keys['right'] or input == 'right':
-            self.next_timeline()
-        # Left
-        elif input == self.configuration.keys['left'] or input == 'left':
-            self.previous_timeline()
-        # Shift active buffer left
-        elif input == self.configuration.keys['shift_buffer_left']:
-            self.shift_buffer_left()
-        # Shift active buffer right
-        elif input == self.configuration.keys['shift_buffer_right']:
-            self.shift_buffer_right()
-        # Shift active buffer beggining
-        elif input == self.configuration.keys['shift_buffer_beggining']:
-            self.shift_buffer_beggining()
-        # Shift active buffer end
-        elif input == self.configuration.keys['shift_buffer_end']:
-            self.shift_buffer_end()
-        # Activate first buffer
-        elif input == self.configuration.keys['activate_first_buffer']:
-            self.activate_first_buffer()
-        # Activate last buffer
-        elif input == self.configuration.keys['activate_last_buffer']:
-            self.activate_last_buffer()
-        # Delete buffer
-        elif input == self.configuration.keys['delete_buffer']:
-            self.delete_buffer()
-        # Clear buffer
-        elif input == self.configuration.keys['clear']:
-            self.ui.body.clear()
-
-    def _timeline_key_handler(self, input):
-        # Show home Timeline
-        if input == self.configuration.keys['home']:
-            home_thread = Thread(target=self.append_home_timeline)
-            home_thread.start()
-        # Own tweets
-        elif input == self.configuration.keys['own_tweets']:
-            own_tweets_thread = Thread(target=self.append_own_tweets_timeline)
-            own_tweets_thread.start()
-        # Favorites timeline
-        elif input == self.configuration.keys['favorites']:
-            favorites_thread = Thread(target=self.append_favorites_timeline)
-            favorites_thread.start()
-        # Mention timeline
-        elif input == self.configuration.keys['mentions']:
-            mentions_thread = Thread(target=self.append_mentions_timeline)
-            mentions_thread.start()
-        # Direct Message timeline
-        elif input == self.configuration.keys['DMs']:
-            direct_messages_thread = Thread(target=self.append_direct_messages_timeline)
-            direct_messages_thread.start()
-        # Search
-        elif input == self.configuration.keys['search']:
-            self.search()
-        # Ssearch User
-        elif input == self.configuration.keys['search_user']:
-            #self.info_message('Still to implement!')
-            self.search_user()
-        # Search Myself
-        elif input == self.configuration.keys['search_myself']:
-            self.info_message('Still to implement!')
-        # Follow hashtags
-        elif input == self.configuration.keys['hashtags']:
-            status = self.timelines.get_active_status()
-            hashtags = ' '.join(get_hashtags(status))
-            self.search_handler(text=hashtags)
-
-    def _twitter_key_handler(self, input):
-        # Update timeline
-        if input == self.configuration.keys['update']:
-            self.update_active_timeline()
-        # Tweet
-        elif input == self.configuration.keys['tweet']:
-            self.tweet()
-        # Reply
-        elif input == self.configuration.keys['reply']:
-            self.reply()
-        # Retweet
-        elif input == self.configuration.keys['retweet']:
-            self.retweet()
-        # Retweet and Edit
-        elif input == self.configuration.keys['retweet_and_edit']:
-            self.manual_retweet()
-        # Delete (own) tweet
-        elif input == self.configuration.keys['delete_tweet']:
-            self.delete_tweet()
-        # Follow Selected
-        elif input == self.configuration.keys['follow_selected']:
-            self.follow_selected()
-        # Unfollow Selected
-        elif input == self.configuration.keys['unfollow_selected']:
-            self.unfollow_selected()
-        # Send Direct Message
-        elif input == self.configuration.keys['sendDM']:
-            self.direct_message()
-        # Create favorite
-        elif input == self.configuration.keys['fav']:
-            self.favorite()
-        # Destroy favorite
-        elif input == self.configuration.keys['delete_fav']:
-            self.unfavorite()
-        # Tweet with hashtags
-        elif input == self.configuration.keys['tweet_hashtag']:
-            status = self.timelines.get_active_status()
-            hashtags = ' '.join(get_hashtags(status))
-            if hashtags:
-                # TODO cursor in the begginig
-                self.ui.show_tweet_editor(prompt=_('%s' % hashtags),
-                                          content=hashtags,
-                                          done_signal_handler=self.tweet_handler)
-        # Search Current User
-        elif input == self.configuration.keys['search_current_user']:
-            self.info_message('Still to implement!')
-        # Thread
-        elif input == self.configuration.keys['thread']:
-            self.info_message('Still to implement!')
-        # User info
-        elif input == self.configuration.keys['user_info']:
-            self.info_message('Still to implement!')
-
-    def _external_program_handler(self, input):
-        # Open URL
-        if input == self.configuration.keys['openurl']:
-            self.info_message('Still to implement!')
-        # Open image
-        elif input == self.configuration.keys['open_image']:
-            self.info_message('Still to implement!')
-=======
->>>>>>> 8a565087
-
     # -- Twitter --------------------------------------------------------------
 
     def update_active_timeline(self):
